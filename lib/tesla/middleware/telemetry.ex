if Code.ensure_loaded?(:telemetry) do
  defmodule Tesla.Middleware.Telemetry do
    @moduledoc """
    Emits events using the `:telemetry` library to expose instrumentation.

    ## Example usage

<<<<<<< HEAD
=======
    ## Example usage

>>>>>>> e08c94fa
    ```
    defmodule MyClient do
      use Tesla

      plug Tesla.Middleware.Telemetry

    end

    :telemetry.attach("my-tesla-telemetry", [:tesla, :request, stop], fn event, measurements, meta, config ->
      # Do something with the event
    end)
    ```

    ## Options

    * `:event_prefix` - a list of atoms to prefix to the telemetry event name. This can be set if you need to distinguish events from different clients. Defaults to `[]`

    ## Telemetry Events

    * `[:tesla, :request, :start]` - emitted at the beginning of the request.
      * Measurement: `%{time: System.monotonic_time}`
      * Metadata: `%{env: Tesla.Env.t}`

    * `[:tesla, :request, :stop]` - emitted at the end of the request.
      * Measurement: `%{duration: native_time}`
      * Metadata: `%{env: Tesla.Env.t}`

    * `[:tesla, :request, :error]` - emitted when there is an error.
      * Measurement: `%{value: 1}`
      * Metadata: `%{env: Tesla.Env.t, kind: Exception.kind | nil, reason: term, stacktrace: Exception.stacktrace}`

    ## Legacy Telemetry Events

      * `[:tesla, :request]` - This event is emitted for backwards compatibility only and should be considered deprecated.
      This event can be disabled by setting `config :tesla, Tesla.Middleware.Telemetry, disable_legacy_event: true` in your config. Be sure to run `mix deps.compile --force tesla` after changing this setting to ensure the change is picked up.

    Please check the [telemetry](https://hexdocs.pm/telemetry/) for the further usage.
    """

<<<<<<< HEAD
    @disable_legacy_event Application.get_env(:tesla, Tesla.Middleware.Telemetry,
                            disable_legacy_event: false
                          )[:disable_legacy_event]

    @behaviour Tesla.Middleware

    @impl Tesla.Middleware
    def call(env, next, opts) do
      prefix = Keyword.get(opts, :event_prefix, [])
      start_time = System.monotonic_time()

      emit_start(env, start_time, prefix)

      try do
        Tesla.run(env, next)
      catch
        kind, reason ->
          stacktrace = System.stacktrace()
          metadata = %{env: env, kind: kind, reason: reason, stacktrace: stacktrace}

          :telemetry.execute(
            prefix ++ [:tesla, :request, :error],
            %{value: 1},
            metadata
          )

          emit_stop(env, start_time, prefix, {:error, reason})

          :erlang.raise(kind, reason, stacktrace)
      else
        {:ok, env} = result ->
          emit_stop(env, start_time, prefix, result)
          result

        {:error, error} = result ->
          :telemetry.execute(
            prefix ++ [:tesla, :request, :error],
            %{value: 1},
            %{env: env, kind: nil, reason: error, stacktrace: []}
          )

          emit_stop(env, start_time, prefix, result)
          result
      end
    end

    defp emit_start(env, start_time, prefix) do
      :telemetry.execute(prefix ++ [:tesla, :request, :start], %{time: start_time}, %{
        env: env
      })
    end

    defp emit_stop(env, start_time, prefix, result) do
      duration = System.monotonic_time() - start_time

      :telemetry.execute(
        prefix ++ [:tesla, :request, :stop],
        %{duration: duration},
        %{env: env}
      )

      if !@disable_legacy_event do
        # retained for backwards compatibility - remove in 2.0
        :telemetry.execute([:tesla, :request], %{request_time: duration}, %{result: result})
      end
=======
    @behaviour Tesla.Middleware

    @impl Tesla.Middleware
    def call(env, next, _opts) do
      {time, res} = :timer.tc(Tesla, :run, [env, next])
      :telemetry.execute([:tesla, :request], %{request_time: time}, %{result: res})
      res
>>>>>>> e08c94fa
    end
  end
end<|MERGE_RESOLUTION|>--- conflicted
+++ resolved
@@ -5,11 +5,6 @@
 
     ## Example usage
 
-<<<<<<< HEAD
-=======
-    ## Example usage
-
->>>>>>> e08c94fa
     ```
     defmodule MyClient do
       use Tesla
@@ -49,7 +44,6 @@
     Please check the [telemetry](https://hexdocs.pm/telemetry/) for the further usage.
     """
 
-<<<<<<< HEAD
     @disable_legacy_event Application.get_env(:tesla, Tesla.Middleware.Telemetry,
                             disable_legacy_event: false
                           )[:disable_legacy_event]
@@ -115,15 +109,6 @@
         # retained for backwards compatibility - remove in 2.0
         :telemetry.execute([:tesla, :request], %{request_time: duration}, %{result: result})
       end
-=======
-    @behaviour Tesla.Middleware
-
-    @impl Tesla.Middleware
-    def call(env, next, _opts) do
-      {time, res} = :timer.tc(Tesla, :run, [env, next])
-      :telemetry.execute([:tesla, :request], %{request_time: time}, %{result: res})
-      res
->>>>>>> e08c94fa
     end
   end
 end