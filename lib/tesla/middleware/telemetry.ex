--- conflicted
+++ resolved
@@ -28,15 +28,9 @@
       * Measurement: `%{duration: native_time}`
       * Metadata: `%{env: Tesla.Env.t()} | %{env: Tesla.Env.t(), error: term()}`
 
-<<<<<<< HEAD
     * `[:tesla, :request, :failure]` - emitted when an exception has been raised.
       * Measurement: `%{duration: native_time}`
       * Metadata: `%{kind: Exception.kind(), reason: term(), stacktrace: Exception.stacktrace(), env: Tesla.Env.t()}`
-=======
-    * `[:tesla, :request, :failure]` - emitted when there is an error.
-      * Measurement: `%{duration: native_time}`
-      * Metadata: `%{env: Tesla.Env.t(), kind: Exception.kind | nil, reason: term, stacktrace: Exception.stacktrace}`
->>>>>>> a597d055
 
     ## Legacy Telemetry Events
 
@@ -65,11 +59,7 @@
           stacktrace = System.stacktrace()
           duration = System.monotonic_time() - start_time
 
-<<<<<<< HEAD
           emit_failure(duration, %{kind: kind, reason: reason, stacktrace: stacktrace, env: env})
-=======
-          emit_failure(duration, %{env: env, kind: kind, reason: reason, stacktrace: stacktrace})
->>>>>>> a597d055
 
           :erlang.raise(kind, reason, stacktrace)
       else
@@ -92,7 +82,11 @@
     end
 
     defp emit_start(metadata) do
-      :telemetry.execute([:tesla, :request, :start], %{start_time: System.system_time()}, metadata)
+      :telemetry.execute(
+        [:tesla, :request, :start],
+        %{start_time: System.system_time()},
+        metadata
+      )
     end
 
     defp emit_stop(duration, metadata) do
